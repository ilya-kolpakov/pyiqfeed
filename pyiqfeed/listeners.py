--- conflicted
+++ resolved
@@ -1,105 +1,437 @@
+# coding=utf-8
+
+"""
+Listener classes to listen to messages from IQFeed.
+
+You connect to IQFeed using one of the XXXConn classes. For things
+like historical data, when you request the data the data is returned
+as the return value of the requesting functions. However when you
+request something like real-time tick data, which may come at some
+indeterminate time in the future, the connection classes send you
+the data by calling callbacks on listeners. In addition even the
+connection classes which return data immediately may call callbacks
+in listeners for things like a status message telling you the feed
+disconnected.
+
+This file contains abstract base classes for a few different types of these
+listeners. python's abc mechanism (PEP 3141) was deliberately NOT used since
+it doesn't provide any benefit for this use but add a lot of needless
+complexity. This being python, duck-typing rules so you don't HAVE to derive
+from one of these ABCs.
+
+There is a SilentListener and a VerboseListener version for each listener.
+The SilentListeners do nothing, so if you want to handle only one message
+type, you could derive from one of these and override one specific function.
+The VerboseListeners print a message to stdout every time they get a message
+so if you don't override a callback and the callback gets called you will see
+output.
+
+"""
+
 import numpy as np
-from typing import Tuple
-
-
+from typing import Sequence
+from .conn import FeedConn, AdminConn, QuoteConn
+
+
+# noinspection PyMethodMayBeStatic
 class SilentIQFeedListener:
+    """
+    Base class for the silent listener classes.
+
+    Silent listeners do nothing with any messages.
+
+    You can also use the base listener for the classes which don't send any
+    messages other than admin messages to the listeners like HistoryConn. You
+    should do this if you are having issues. For example if you request
+    historical data but before your request the feed_is_stale callback was
+    called on the listener, you know that there is an issue with connectivity
+    between IQFeed.exe and DTN's servers.
+
+    """
+
+    def __init__(self, name: str):
+        self._name = name
 
     def feed_is_stale(self) -> None:
+        """Connection between IQFeed.exe and DTN's servers dropped."""
         pass
 
     def feed_is_fresh(self) -> None:
+        """Connection between IQFeed.exe and DTN's servers reconnected."""
         pass
 
     def feed_has_error(self) -> None:
-        pass
-
-    def process_conn_stats(self, stats: dict) -> None:
-        pass
-
-    def process_timestamp(self, time_val: Tuple[np.datetime64, int]) -> None:
-        pass
-
-
+        """
+        Connection between IQFeed.exe and DTN's servers is bad.
+
+        Usually because the reconnection failed.
+
+        """
+        pass
+
+    def process_conn_stats(self, stats: FeedConn.ConnStatsMsg) -> None:
+        """
+        Connection statistics for this connection.
+
+        Fields in namedtuple ConnStatsMsg mean exactly what their names mean.
+
+        """
+        pass
+
+    def process_timestamp(self, time_val: FeedConn.TimeStampMsg) -> None:
+        """Timestamp when you have requested timestamps."""
+        pass
+
+
+# noinspection PyMethodMayBeStatic
 class SilentQuoteListener(SilentIQFeedListener):
+    """
+    Listens to messages from a QuoteConn class.
+
+    Receives messages related to real-time quotes, trades and news. May also
+    receive the messages all other listeners receive.
+
+    """
+
+    def __init__(self, name: str):
+        super().__init__(name)
+
     def process_invalid_symbol(self, bad_symbol: str) -> None:
-        pass
-
-    def process_news(self, news_item: dict) -> None:
+        """
+        You made a subscription request with an invalid symbol
+
+        :param bad_symbol: The bad symbol
+
+        """
+        pass
+
+    def process_news(self, news_item: QuoteConn.NewsMsg) -> None:
+        """
+        A news story hit the news wires.
+
+        :param news_item: NewsMsg namedtuple .
+
+           The elements of each HeadlineMsg are:
+          'distributor': News Source
+          'story_id': ID of the story. Used to get full text
+          'symbol_list': Symbols that are affected by the story
+          'story_time': When the story went out
+          'headline': The story's headline
+
+        If you want the full text, get it using NewsConn using story_id.
+
+        """
         pass
 
     def process_regional_quote(self, quote: np.array) -> None:
+        """
+        The top of book at a market-center was updated
+
+        :param quote: numpy structured array with the actual quote
+
+        dtype of quote is QuoteConn.regional_type
+
+        """
         pass
 
     def process_summary(self, summary: np.array) -> None:
+        """
+        Initial data after subscription with latest quote, last trade etc.
+
+        :param summary: numpy structured array with the data.
+
+        Fields in each update can be changed by calling
+        select_update_fieldnames on the QuoteConn class sending updates.
+
+        The dtype of the array includes all requested fields. It can be
+        different for each QuoteConn depending on the last call to
+        select_update_fieldnames.
+
+        """
         pass
 
     def process_update(self, update: np.array) -> None:
+        """
+        Update with latest quote, last trade etc.
+
+        :param update: numpy structured array with the data.
+
+        Compare with prior cached values to find our what changed. Nothing may
+        have changed.
+
+        Fields in each update can be changed by calling
+        select_update_fieldnames on the QuoteConn class sending updates.
+
+        The dtype of the array includes all requested fields. It can be
+        different for each QuoteConn depending on the last call to
+        select_update_fieldnames.
+
+        """
         pass
 
     def process_fundamentals(self, fund: np.array) -> None:
+        """
+        Message with information about symbol which does not change.
+
+        :param fund: numpy structured array with the data.
+
+        Despite the word fundamentals used to describe this message in the
+        IQFeed docs and the name of this function, you don't get just
+        fundamental data. You also get reference date like the expiration date
+        of an option.
+
+        Called once when you first subscribe and every time you request a
+        refresh.
+
+        """
         pass
 
     def process_auth_key(self, key: str) -> None:
+        """Authorization key: Ignore unless you have a good reason not to."""
         pass
 
     def process_keyok(self) -> None:
-        pass
-
-    def process_customer_info(self, cust_info: dict) -> None:
+        """Relic from old authorization mechanism. Ignore."""
+        pass
+
+    def process_customer_info(self,
+                              cust_info: QuoteConn.CustomerInfoMsg) -> None:
+        """
+        Information about your entitlements etc.
+
+        :param cust_info: The data as a named tuple
+
+        Useful to look at if you are getting delayed data when you expect
+        real-time etc.
+
+        """
+        pass
+
+    def process_watched_symbols(self, symbols: Sequence[str]) -> None:
+        """List of all watched symbols when requested."""
+        pass
+
+    def process_log_levels(self, levels: Sequence[str]) -> None:
+        """List of current log levels when requested."""
         pass
 
     def process_symbol_limit_reached(self, sym: str) -> None:
+        """
+        Subscribed to more than the number of symbols you are authorized for.
+
+        :param sym: The subscription which took you over the limit.
+
+        """
         pass
 
     def process_ip_addresses_used(self, ip: str) -> None:
-        pass
-
-
+        """IP Address used to connect to DTN's servers."""
+        pass
+
+
+# noinspection PyMethodMayBeStatic
 class SilentAdminListener(SilentIQFeedListener):
+    """
+    Receive Administrative messages related to the whole feed.
+
+    If you turn on client statistics, you get a message once a second about
+    each connection to IQFeed. Pay particular attention to the kbps_queued
+    field in the client statistics message. If data is queuing, you aren't
+    reading data fast enough and you are running on stale data.
+
+    """
+
+    def __init__(self, name: str):
+        super().__init__(name)
 
     def process_register_client_app_completed(self) -> None:
+        """
+        The client app is now registered.
+
+        DTN requires you to register as a developer before writing to their
+        API and requires you to use your developer token when an app you wrote
+        logs into IQFeed. This is called when DTN servers have accepted your
+        developer token.
+
+        """
         pass
 
     def process_remove_client_app_completed(self) -> None:
+        """
+        The client app is now de-registered.
+
+        DTN requires you to register as a developer before writing to their
+        API and requires you to use your developer token when an app you wrote
+        logs into IQFeed. This is called when DTN servers have acknowledged
+        that your app is no longer running. Note that an app written by someone
+        else could still be running so this is a good idea.
+
+        """
         pass
 
     def process_current_login(self, login: str) -> None:
+        """Current user login processed."""
         pass
 
     def process_current_password(self, password: str) -> None:
+        """Current password processed."""
         pass
 
     def process_login_info_saved(self) -> None:
+        """User's login and password saved."""
         pass
 
     def process_autoconnect_on(self) -> None:
+        """Request to autoconnect processed."""
         pass
 
     def process_autoconnect_off(self) -> None:
-        pass
-
-    def process_client_stats(self, client_stats: dict) -> None:
-        pass
-
-
-<<<<<<< HEAD
-=======
+        """Request not to autoconnect processed."""
+        pass
+
+    def process_client_stats(self,
+                             client_stats: AdminConn.ClientStatsMsg) -> None:
+        """
+        Message with information about a specific connection.
+
+        :param client_stats: Data in a ClientStatsMsg namedtuple
+
+        Each connection can be named so connections are distinguishable in these
+        messages. Pay particular attention to the kb_queued. If you aren't
+        reading data fast enough, IQFeed will drop your connection and of
+        course you are reacting to stale data.
+
+        """
+        pass
+
+
+# noinspection PyMethodMayBeStatic
 class SilentBarListener(SilentIQFeedListener):
+    """
+    This class listens for updates to real-time interval bar data.
+
+    If you have subscribed to real-time interval bar data, then you will
+    receive updates every time a bar-interval ends. When you subscribe you
+    can request some historical data to back-fill your data structures. This
+    data is is also received via callbacks since otherwise by the time you
+    process all the back-fills requested, you may end up missing a live update
+    or the interval boundaries may not match up.
+
+    """
 
     def __init__(self, name: str):
         super().__init__(name)
 
-    def process_bars(self, bar_data: dict) -> None:
+    def process_latest_bar_update(self, bar_data: np.array) -> None:
+        """
+        Update to the currently-live bar.
+
+        :param bar_data: The actual bar data as a numpy structured array
+            bar_data is a numpy structured array of length 1 of dtype
+            BarConn.interval_data_type.
+
+        This function is called IQFeed has an update for the interval data for
+        the current live interval. This callback will be called repeatedly every
+        time the interval data for the current interval updates until the end
+        of the current interval when you get a process_live_bar message. After
+        that process_latest_bar_update messages are updates for the next
+        interval bar which is the new live bar.
+
+        When you request live bar updates, you can request that latest bar
+        updates are sent no more than a certain number of seconds apart. If you
+        request updates every 0 seconds, you get an update every time there is
+        any change.
+
+        """
+        pass
+
+    def process_live_bar(self, bar_data: np.array) -> None:
+        """
+        Bar update for a complete bar.
+
+        :param bar_data: The actual bar data as a numpy structured array
+            bar_data is a numpy structured array of length 1 of dtype
+            BarConn.interval_data_type.
+
+        This function is called when the current bar is complete, for example
+        if you requested 60 second bars this will be called at minute
+        boundaries. After this function is called, further calls to
+        process_latest_bar_update are updates to the next bar.
+
+        """
+        pass
+
+    def process_history_bar(self, bar_data: np.array) -> None:
+        """
+        Bar update for a historical bar.
+
+        :param bar_data: The actual bar data as a numpy structured array
+            bar_data is a numpy structured array of length 1 of dtype
+            BarConn.interval_data_type.
+
+        Called immediately after you request real-time interval data with some
+        historical bars if you requested back-fill data in your request
+
+        Called immediately after you request real-time interval data with some
+        historical bars if you requested back-fill data in your request.
+
+        """
         pass
 
     def process_invalid_symbol(self, bad_symbol: str) -> None:
-        pass
-
-
-
-# noinspection PyMethodMayBeStatic
->>>>>>> 42339a27
+        """
+        Bar request with invalid symbol or no authorization for symbol.
+
+        :param bad_symbol: The invalid symbol
+
+        """
+        pass
+
+    def process_symbol_limit_reached(self, symbol: str) -> None:
+        """
+        Bar request would put us over the limit for the number or symbols
+
+        :param symbol: Symbol which went over the limit
+
+        """
+        pass
+
+    def process_replaced_previous_watch(self, symbol: str) -> None:
+        """
+        Previous request for bars overridden by new request.
+
+        :param symbol: Offending symbol
+
+        A request for bar data has resulted in a previous request for bar
+        data being cancelled with the current request replacing
+        the prior request.
+
+        """
+        pass
+
+    def process_watch(self, symbol: str, interval: int, request_id: str):
+        """
+        One of a list of the symbols you are subscribed.
+
+        :param symbol: The symbol.
+        :param interval: Bar interval
+        :param request_id: Request ID (blank if none)
+
+        This callback is called once for each subscription when you call the
+        request_watches function on a BarConn.
+
+        """
+        pass
+
+
+# noinspection PyMethodMayBeStatic,PyMissingOrEmptyDocstring
 class VerboseIQFeedListener:
+    """
+    Verbose version of SilentIQFeedListener.
+
+    See documentation for SilentIQFeedListener member functions.
+
+    """
 
     def __init__(self, name: str):
         self._name = name
@@ -113,16 +445,23 @@
     def feed_has_error(self) -> None:
         print("%s: Feed Reconnect Failed" % self._name)
 
-    def process_conn_stats(self, stats: dict) -> None:
+    def process_conn_stats(self, stats: FeedConn.ConnStatsMsg) -> None:
         print("%s: Connection Stats:" % self._name)
         print(stats)
 
-    def process_timestamp(self, time_val: Tuple[np.datetime64, int]):
+    def process_timestamp(self, time_val: FeedConn.TimeStampMsg):
         print("%s: Timestamp:" % self._name)
         print(time_val)
 
 
+# noinspection PyMethodMayBeStatic,PyMissingOrEmptyDocstring
 class VerboseQuoteListener(VerboseIQFeedListener):
+    """
+    Verbose version of SilentQuoteListener.
+
+    See documentation for SilentQuoteListener member functions.
+
+    """
 
     def __init__(self, name: str):
         super().__init__(name)
@@ -130,7 +469,7 @@
     def process_invalid_symbol(self, bad_symbol: str) -> None:
         print("%s: Invalid Symbol: %s" % (self._name, bad_symbol))
 
-    def process_news(self, news_item: dict) -> None:
+    def process_news(self, news_item: QuoteConn.NewsMsg) -> None:
         print("%s: News Item Received" % self._name)
         print(news_item)
 
@@ -139,7 +478,7 @@
         print(quote)
 
     def process_summary(self, summary: np.array) -> None:
-        print("%s: Data Summary" % self._name)
+        # print("%s: Data Summary" % self._name)
         print(summary)
 
     def process_update(self, update: np.array) -> None:
@@ -147,7 +486,8 @@
         print(update)
 
     def process_fundamentals(self, fund: np.array) -> None:
-        print("%s: Fundamentals Received:" % self._name)
+        # print("%s: Fundamentals Received:" % self._name)
+        print("%s: Fundamentals Update" % self._name)
         print(fund)
 
     def process_auth_key(self, key: str) -> None:
@@ -156,18 +496,35 @@
     def process_keyok(self) -> None:
         print("%s: Authorization Key OK" % self._name)
 
-    def process_customer_info(self, cust_info: dict) -> None:
+    def process_customer_info(self,
+                              cust_info: QuoteConn.CustomerInfoMsg) -> None:
         print("%s: Customer Information:" % self._name)
         print(cust_info)
 
+    def process_watched_symbols(self, symbols: Sequence[str]):
+        print("List of subscribed symbols:")
+        print(symbols)
+
+    def process_log_levels(self, levels: Sequence[str]) -> None:
+        print("Active Log levels:")
+        print(levels)
+
     def process_symbol_limit_reached(self, sym: str) -> None:
-        print("%s: Symbol Limit Reached with subscription to %s" % (self._name, sym))
+        print("%s: Symbol Limit Reached with subscription to %s" %
+              (self._name, sym))
 
     def process_ip_addresses_used(self, ip: str) -> None:
         print("%s: IP Addresses Used: %s" % (self._name, ip))
 
 
+# noinspection PyMethodMayBeStatic,PyMissingOrEmptyDocstring
 class VerboseAdminListener(VerboseIQFeedListener):
+    """
+    Verbose version of SilentAdminListener.
+
+    See documentation for SilentAdminListener member functions.
+
+    """
 
     def __init__(self, name: str):
         super().__init__(name)
@@ -193,26 +550,45 @@
     def process_autoconnect_off(self) -> None:
         print("%s: Autoconnect Off" % self._name)
 
-    def process_client_stats(self, client_stats: dict) -> None:
+    def process_client_stats(self,
+                             client_stats: AdminConn.ClientStatsMsg) -> None:
         print("%s: Client Stats:" % self._name)
         print(client_stats)
-<<<<<<< HEAD
-=======
-
-
-# noinspection PyMethodMayBeStatic
+
+
+# noinspection PyMethodMayBeStatic,PyMissingOrEmptyDocstring
 class VerboseBarListener(VerboseIQFeedListener):
+    """
+    Verbose version of SilentBarListener.
+
+    See documentation for SilentBarListener member functions.
+
+    """
 
     def __init__(self, name: str):
         super().__init__(name)
 
-    def process_bars(self, bar_data: dict) -> None:
-        print("%s: Process Bars" % self._name)
-        #print("\n",bar_data,"\n")
-        print("\n")
-        pprint(bar_data)
-        print("\n")
+    def process_latest_bar_update(self, bar_data: np.array) -> None:
+        print("%s: Process latest bar update:" % self._name)
+        print(bar_data)
+
+    def process_live_bar(self, bar_data: np.array) -> None:
+        print("%s: Process live bar:" % self._name)
+        print(bar_data)
+
+    def process_history_bar(self, bar_data: np.array) -> None:
+        print("%s: Process history bar:" % self._name)
+        print(bar_data)
 
     def process_invalid_symbol(self, bad_symbol: str) -> None:
         print("%s: Invalid Symbol: %s" % (self._name, bad_symbol))
->>>>>>> 42339a27
+
+    def process_symbol_limit_reached(self, symbol: str) -> None:
+        print("%s: Symbol Limit reached: %s" % (self._name, symbol))
+
+    def process_replaced_previous_watch(self, symbol: str) -> None:
+        print("%s: Replaced previous watch: %s" % (self._name, symbol))
+
+    def process_watch(self, symbol: str, interval: int, request_id: str):
+        print("%s: Process watch: %s, %d, %s" %
+              (self._name, symbol, interval, request_id))